--- conflicted
+++ resolved
@@ -73,19 +73,12 @@
             # Return as a DocumentSchemaDefinition with appropriate field definitions.
             # """
 
-<<<<<<< HEAD
-            chunk_texts = [
-                    chunk.table_data if chunk.chunk_type == 'TableChunk' else chunk.content
-                    for chunk in chunks
-            ]
-=======
             # Separate table chunks and content chunks
             table_chunks = [chunk for chunk in chunks if chunk.chunk_type in ['Table', 'TableChunk']]
             content_chunks = [chunk for chunk in chunks if chunk.chunk_type not in ['Table', 'TableChunk']]
 
             # Process content chunks in batches
             content_texts = [chunk.content for chunk in content_chunks]
->>>>>>> fc106185
             batch_size = 5
 
             # Initialize schema object
